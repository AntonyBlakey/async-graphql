--- conflicted
+++ resolved
@@ -163,44 +163,86 @@
 }
 
 #[async_std::test]
-<<<<<<< HEAD
-pub async fn test_multiple_objects_in_multiple_interfaces() {
-    struct MyObjOne;
-
-    #[async_graphql::Object]
-    impl MyObjOne {
-        #[field]
-        async fn value_a(&self) -> i32 {
-            1
-        }
-
-        #[field]
-        async fn value_b(&self) -> i32 {
-            2
-        }
-
-        #[field]
-        async fn value_c(&self) -> i32 {
-            3
-        }
-    }
-
-    struct MyObjTwo;
-
-    #[async_graphql::Object]
-    impl MyObjTwo {
-        #[field]
-        async fn value_a(&self) -> i32 {
-            1
-        }
-    }
-
-    #[async_graphql::Interface(field(name = "value_a", type = "i32"))]
-    struct InterfaceA(MyObjOne, MyObjTwo);
-
-    #[async_graphql::Interface(field(name = "value_b", type = "i32"))]
-    struct InterfaceB(MyObjOne);
-=======
+ pub async fn test_multiple_objects_in_multiple_interfaces() {
+     struct MyObjOne;
+
+     #[async_graphql::Object]
+     impl MyObjOne {
+         #[field]
+         async fn value_a(&self) -> i32 {
+             1
+         }
+
+         #[field]
+         async fn value_b(&self) -> i32 {
+             2
+         }
+
+         #[field]
+         async fn value_c(&self) -> i32 {
+             3
+         }
+     }
+
+     struct MyObjTwo;
+
+     #[async_graphql::Object]
+     impl MyObjTwo {
+         #[field]
+         async fn value_a(&self) -> i32 {
+             1
+         }
+     }
+
+     #[async_graphql::Interface(field(name = "value_a", type = "i32"))]
+     struct InterfaceA(MyObjOne, MyObjTwo);
+
+     #[async_graphql::Interface(field(name = "value_b", type = "i32"))]
+     struct InterfaceB(MyObjOne);
+
+     struct Query;
+
+     #[Object]
+     impl Query {
+         #[field]
+         async fn my_obj(&self) -> Vec<InterfaceA> {
+             vec![MyObjOne.into(), MyObjTwo.into()]
+         }
+     }
+
+     let schema = Schema::build(Query, EmptyMutation, EmptySubscription)
+         .register_type::<InterfaceB>() // `InterfaceA` is not directly referenced, so manual registration is required.
+         .finish();
+     let query = format!(
+         r#"{{
+             myObj {{
+                ... on InterfaceA {{
+                 valueA
+               }}
+               ... on InterfaceB {{
+                 valueB
+               }}
+               ... on MyObjOne {{
+                 valueC
+               }}
+             }}
+         }}"#
+     );
+     assert_eq!(
+         schema.execute(&query).await.unwrap().data,
+         serde_json::json!({
+             "myObj": [{
+                 "valueA": 1,
+                 "valueB": 2,
+                 "valueC": 3,
+             }, {
+                 "valueA": 1
+             }]
+         })
+     );
+ }
+
+#[async_std::test]
 pub async fn test_interface_field_result() {
     struct MyObj;
 
@@ -214,48 +256,12 @@
 
     #[async_graphql::Interface(field(name = "value", type = "FieldResult<i32>"))]
     struct Node(MyObj);
->>>>>>> 64d897a3
-
-    struct Query;
-
-    #[Object]
-    impl Query {
-        #[field]
-<<<<<<< HEAD
-        async fn my_obj(&self) -> Vec<InterfaceA> {
-            vec![MyObjOne.into(), MyObjTwo.into()]
-        }
-    }
-
-    let schema = Schema::build(Query, EmptyMutation, EmptySubscription)
-        .register_type::<InterfaceB>() // `InterfaceA` is not directly referenced, so manual registration is required.
-        .finish();
-    let query = format!(
-        r#"{{
-            myObj {{
-               ... on InterfaceA {{
-                valueA
-              }}
-              ... on InterfaceB {{
-                valueB
-              }}
-              ... on MyObjOne {{
-                valueC
-              }}
-            }}
-        }}"#
-    );
-    assert_eq!(
-        schema.execute(&query).await.unwrap().data,
-        serde_json::json!({
-            "myObj": [{
-                "valueA": 1,
-                "valueB": 2,
-                "valueC": 3,
-            }, {
-                "valueA": 1
-            }]
-=======
+
+    struct Query;
+
+    #[Object]
+    impl Query {
+        #[field]
         async fn node(&self) -> Node {
             MyObj.into()
         }
@@ -277,7 +283,6 @@
             "node": {
                 "value": 10,
             }
->>>>>>> 64d897a3
-        })
-    );
-}+        })
+    );
+}
